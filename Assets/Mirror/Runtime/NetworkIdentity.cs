--- conflicted
+++ resolved
@@ -1062,15 +1062,7 @@
                     authority = false
                 };
 
-<<<<<<< HEAD
-            }
-=======
                 clientAuthorityOwner.Send(msg);
-#pragma warning disable CS0618 // Type or member is obsolete
-                clientAuthorityCallback?.Invoke(clientAuthorityOwner, this, false);
-#pragma warning restore CS0618 // Type or member is obsolete
->>>>>>> eb51da0b
-
                 clientAuthorityOwner.RemoveOwnedObject(this);
                 clientAuthorityOwner = null;
             }
