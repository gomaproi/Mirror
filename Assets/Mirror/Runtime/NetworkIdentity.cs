--- conflicted
+++ resolved
@@ -652,17 +652,6 @@
         //    -> we can properly track down errors
         bool OnSerializeSafely(NetworkBehaviour comp, NetworkWriter writer, bool initialState)
         {
-<<<<<<< HEAD
-=======
-            // write placeholder length bytes
-            // (jumping back later is WAY faster than allocating a temporary
-            //  writer for the payload, then writing payload.size, payload)
-            int headerPosition = writer.Position;
-            writer.WriteInt32(0);
-            int contentPosition = writer.Position;
-
-            // write payload
->>>>>>> 4ef680a4
             bool result = false;
             try
             {
