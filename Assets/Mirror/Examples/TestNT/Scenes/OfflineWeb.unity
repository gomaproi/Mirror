--- conflicted
+++ resolved
@@ -287,12 +287,8 @@
     deliveryTimeEmaDuration: 2
   timeInterpolationGui: 1
   playerNinjaPrefab: {fileID: 1428992836745641328, guid: 4b4e4d1a8090c7a45bab0cbc52ccfd76, type: 3}
-<<<<<<< HEAD
-  botPrefab: {fileID: 297236141164807331, guid: daa43d6577eba4240807391d6c63ea8d, type: 3}
+  botPrefab: {fileID: 629047657802428152, guid: 45e99b6415bfdc846bbbfc2d949d53f5, type: 3}
   npcPrefab: {fileID: 9078678990242496461, guid: 41855c7cf63a3dc45ac8a93b4e2ecd54, type: 3}
-=======
-  botPrefab: {fileID: 629047657802428152, guid: 45e99b6415bfdc846bbbfc2d949d53f5, type: 3}
->>>>>>> a74d1ec5
   botNinjaPrefab: {fileID: 2972877558187846166, guid: 186c06a2be59cc84db82de14fccac374, type: 3}
   npcPrefab: {fileID: 9078678990242496461, guid: 41855c7cf63a3dc45ac8a93b4e2ecd54, type: 3}
   npcNinjaPrefab: {fileID: 388172571495221481, guid: 4f67582aaba8f814cae98c38f4e9782d, type: 3}
